pub mod cep;
<<<<<<< HEAD
pub mod spec;

#[cfg(test)]
mod tests {
    use super::cep;

    #[tokio::test]
    async fn get_cep() {
        let cep = cep::get_cep("01001000").await.unwrap();

        assert_eq!(cep.state, "SP");
        assert_eq!(cep.street, "Praça da Sé");
    }

    #[tokio::test]
    async fn get_cep_error() {
        let cep = cep::get_cep("12345678").await;

        assert!(cep.is_err());
    }

    #[tokio::test]
    async fn validate() {
        let cep = cep::validate("01001000").await;

        assert!(cep.unwrap());
    }
}
=======
pub mod ddd;
pub mod spec;
>>>>>>> 67282d32
<|MERGE_RESOLUTION|>--- conflicted
+++ resolved
@@ -1,34 +1,3 @@
 pub mod cep;
-<<<<<<< HEAD
-pub mod spec;
-
-#[cfg(test)]
-mod tests {
-    use super::cep;
-
-    #[tokio::test]
-    async fn get_cep() {
-        let cep = cep::get_cep("01001000").await.unwrap();
-
-        assert_eq!(cep.state, "SP");
-        assert_eq!(cep.street, "Praça da Sé");
-    }
-
-    #[tokio::test]
-    async fn get_cep_error() {
-        let cep = cep::get_cep("12345678").await;
-
-        assert!(cep.is_err());
-    }
-
-    #[tokio::test]
-    async fn validate() {
-        let cep = cep::validate("01001000").await;
-
-        assert!(cep.unwrap());
-    }
-}
-=======
 pub mod ddd;
-pub mod spec;
->>>>>>> 67282d32
+pub mod spec;