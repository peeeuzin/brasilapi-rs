use crate::{error::*, spec::BRASIL_API_URL};
use reqwest::Response;
use serde::{Deserialize, Serialize};

#[derive(Debug, Serialize, Deserialize, PartialEq)]
pub struct Ncm {
    pub codigo: Option<String>,
    pub descricao: Option<String>,
    pub data_inicio: Option<String>,
    pub data_fim: Option<String>,
    pub tipo_ato: Option<String>,
    pub numero_ato: Option<String>,
    pub ano_ato: Option<String>,
}

pub enum Fetch {
    All,
    Code(String),
    Description(String),
}

pub struct NcmService {
    base_url: String,
    fetch: Fetch,
}

impl NcmService {
    pub fn new(base_url: &str, fetch: Fetch) -> Self {
        match &fetch {
            Fetch::All => (),
            Fetch::Code(c) => Self::validade_code(&c),
            Fetch::Description(_) => (),
        }

        Self {
            base_url: base_url.to_string(),
            fetch: fetch,
        }
    }

    async fn get_ncm_request(&self) -> Result<reqwest::Response, Error> {
        let url = self.set_url_by_fetch();

        match reqwest::get(&url).await {
            Ok(response) => Error::from_response(response).await,
            Err(e) => Err(Error::from_error(e)),
        }
    }

    fn validade_code(code: &String) {
        let code_without_dot: String = Self::take_dot(code);

        code_without_dot
            .parse::<i32>()
            .expect("Ncm's code can't contain letters");
    }

    fn set_url_by_fetch(&self) -> String {
        match self.fetch {
            Fetch::All => format!("{}/api/ncm/v1", self.base_url),
            Fetch::Code(ref c) => format!("{}/api/ncm/v1/{}", self.base_url, Self::take_dot(&c)),
            Fetch::Description(ref d) => format!("{}/api/ncm/v1?search={}", self.base_url, d),
        }
    }

    fn take_dot(code: &String) -> String {
        let code_without_dot: String = code.replace(".", "");

        code_without_dot
    }
}

/// #### `get_ncm_all()`
/// Busca todas as Nomenclatura Comum do Mercosul(NCM) na API Minha Receita.
///
/// ### Retorno
/// * `Result<Vec<Ncm>, Error>`
///
/// # Exemplo
/// ```rust
/// use brasilapi::ncm;
///
/// #[tokio::main]
<<<<<<< HEAD
/// async fn main() {
///     let ncms = ncm::get_ncm_all().await.unwrap();
=======
/// async fn main() -> Result<Vec<Ncm>, Error> {
///     let ncms = ncm::get_ncm_all().await?;
>>>>>>> d3bbc91e
/// }
/// ```

/// #### `get_ncm_by_code(code: &str)`
/// Busca por Nomenclatura Comum do Mercosul(NCM) na API Minha Receita que corresponde
/// com o código.
///
/// ### Retorno
/// * `Result<Ncm, Error>`
///
/// # Exemplo
/// ```rust
/// use brasilapi::ncm;
///
/// #[tokio::main]
<<<<<<< HEAD
/// async fn main() {
///     let ncm = ncm::get_ncm_by_code(&"3305.10.00").await.unwrap();
=======
/// async fn main() -> Result<Ncm, Error> {
///     let ncm = ncm::get_ncm_by_code(&"3305.10.00").await?;
>>>>>>> d3bbc91e
/// }
/// ```
///

/// #### `get_ncm_by_description(code: &str)`
/// Busca todas as Nomenclatura Comum do Mercosul(NCM) na API Minha Receita que
/// corresponde com a descrição.
///
/// ### Retorno
/// * `Result<Vec<Ncm >, Error>`
///
/// # Exemplo
/// ```rust
/// use brasilapi::ncm;
///
/// #[tokio::main]
<<<<<<< HEAD
/// async fn main() {
///     let ncms = ncm::get_ncm_by_description(&"tijolo").await.unwrap();
=======
/// async fn main() -> Result<Vec<Ncm>, Error> {
///     let ncms = ncm::get_ncm_by_description(&"tijolo").await?;
>>>>>>> d3bbc91e
/// }
/// ```
///

pub async fn get_ncm_all() -> Result<Vec<Ncm>, Error> {
    let ncm_service: NcmService = NcmService::new(BRASIL_API_URL, Fetch::All);

    let response: Response = ncm_service.get_ncm_request().await?;

    let body: String = response.text().await.unwrap();

    let ncms: Vec<Ncm> = serde_json::from_str(&body).unwrap();

    Ok(ncms)
}

pub async fn get_ncm_by_code(code: &str) -> Result<Ncm, Error> {
    let ncm_service: NcmService = NcmService::new(BRASIL_API_URL, Fetch::Code(code.to_string()));

    let response: Response = ncm_service.get_ncm_request().await?;

    let body: String = response.text().await.unwrap();

    let ncm: Ncm = serde_json::from_str(&body).unwrap();

    Ok(ncm)
}

pub async fn get_ncm_by_description(description: &str) -> Result<Vec<Ncm>, Error> {
    let ncm_service: NcmService =
        NcmService::new(BRASIL_API_URL, Fetch::Description(description.to_string()));

    let response: Response = ncm_service.get_ncm_request().await?;

    let body: String = response.text().await.unwrap();

    let ncms: Vec<Ncm> = serde_json::from_str(&body).unwrap();

    Ok(ncms)
}

#[cfg(test)]
mod ncm_tests {
    use super::*;

    #[test]
    fn code_to_fetch_cant_contain_dot_in_ulr() {
        let code: String = "33051000".to_string();
        let expected_code: String = NcmService::take_dot(&"3305.10.00".to_string());

        assert_eq!(code, expected_code);
    }

    #[test]
    #[should_panic(expected = "Ncm's code can't contain letters")]
    fn code_to_fetch_cant_contain_letters() {
        NcmService::new(BRASIL_API_URL, Fetch::Code("carne".to_string()));
    }

    #[test]
    fn set_url_by_fetch_when_is_all() {
        let ncm_service: NcmService = NcmService::new(BRASIL_API_URL, Fetch::All);

        let url: String = ncm_service.set_url_by_fetch();
        let expected_url: String = "https://brasilapi.com.br/api/ncm/v1".to_string();

        assert_eq!(url, expected_url);
    }

    #[test]
    fn set_url_by_fetch_when_is_code() {
        let ncm_service: NcmService =
            NcmService::new(BRASIL_API_URL, Fetch::Code("3305.10.00".to_string()));

        let url: String = ncm_service.set_url_by_fetch();
        let expected_url: String = "https://brasilapi.com.br/api/ncm/v1/33051000".to_string();

        assert_eq!(url, expected_url);
    }

    #[test]
    fn set_url_by_fetch_when_is_description() {
        let ncm_service: NcmService =
            NcmService::new(BRASIL_API_URL, Fetch::Description("carne".to_string()));

        let url: String = ncm_service.set_url_by_fetch();
        let expected_url: String = "https://brasilapi.com.br/api/ncm/v1?search=carne".to_string();

        assert_eq!(url, expected_url);
    }

    #[tokio::test]
    async fn get_ncm_request_when_fetch_is_all() {
        NcmService::new(BRASIL_API_URL, Fetch::All)
            .get_ncm_request()
            .await
            .unwrap();
    }

    #[tokio::test]
    async fn get_ncm_request_when_fetch_is_code() {
        NcmService::new(BRASIL_API_URL, Fetch::Code("3305.10.00".to_string()))
            .get_ncm_request()
            .await
            .unwrap();
    }

    #[tokio::test]
    async fn get_ncm_request_when_fetch_is_description() {
        NcmService::new(BRASIL_API_URL, Fetch::Description("carne".to_string()))
            .get_ncm_request()
            .await
            .unwrap();
    }

    #[tokio::test]
    async fn mount_ncm_when_fetch_is_all() {
        get_ncm_all().await.unwrap();
    }

    #[tokio::test]
    async fn mount_ncm_when_fetch_is_code() {
        let ncm: Ncm = get_ncm_by_code(&"3305.10.00").await.unwrap();

        let expected_ncm: Ncm = Ncm {
            codigo: Some("3305.10.00".to_string()),
            descricao: Some("- Xampus".to_string()),
            data_inicio: Some("2022-04-01".to_string()),
            data_fim: Some("9999-12-31".to_string()),
            tipo_ato: Some("Res Camex".to_string()),
            numero_ato: Some("272".to_string()),
            ano_ato: Some("2021".to_string()),
        };

        assert_eq!(ncm, expected_ncm);
    }

    #[tokio::test]
    #[should_panic]
    async fn error_mount_ncm_when_dont_exist_code() {
        get_ncm_by_code(&"0000000000").await.unwrap();
    }
}<|MERGE_RESOLUTION|>--- conflicted
+++ resolved
@@ -81,13 +81,8 @@
 /// use brasilapi::ncm;
 ///
 /// #[tokio::main]
-<<<<<<< HEAD
 /// async fn main() {
 ///     let ncms = ncm::get_ncm_all().await.unwrap();
-=======
-/// async fn main() -> Result<Vec<Ncm>, Error> {
-///     let ncms = ncm::get_ncm_all().await?;
->>>>>>> d3bbc91e
 /// }
 /// ```
 
@@ -103,13 +98,8 @@
 /// use brasilapi::ncm;
 ///
 /// #[tokio::main]
-<<<<<<< HEAD
 /// async fn main() {
 ///     let ncm = ncm::get_ncm_by_code(&"3305.10.00").await.unwrap();
-=======
-/// async fn main() -> Result<Ncm, Error> {
-///     let ncm = ncm::get_ncm_by_code(&"3305.10.00").await?;
->>>>>>> d3bbc91e
 /// }
 /// ```
 ///
@@ -126,13 +116,8 @@
 /// use brasilapi::ncm;
 ///
 /// #[tokio::main]
-<<<<<<< HEAD
 /// async fn main() {
 ///     let ncms = ncm::get_ncm_by_description(&"tijolo").await.unwrap();
-=======
-/// async fn main() -> Result<Vec<Ncm>, Error> {
-///     let ncms = ncm::get_ncm_by_description(&"tijolo").await?;
->>>>>>> d3bbc91e
 /// }
 /// ```
 ///
