--- conflicted
+++ resolved
@@ -117,7 +117,6 @@
 pub async fn validate(cep_code: &str) -> Result<bool, UnexpectedError> {
     let response = CepService::get_cep_validation(cep_code).await.unwrap();
 
-<<<<<<< HEAD
     match response.status().as_u16() {
         200 => {
             Ok(true)
@@ -127,10 +126,7 @@
             message: format!("Unexpected error with code: {}", code),
             error: Errored::Unexpected,
         }),
-=======
-    let response = reqwest::get(&url).await.unwrap();
-
-    response.status().as_u16() == 200
+    }
 }
 
 #[cfg(test)]
@@ -154,9 +150,8 @@
 
     #[tokio::test]
     async fn validate_test() {
-        let cep = validate("01001000").await;
+        let cep = validate("01001000").await.unwrap();
 
         assert!(cep);
->>>>>>> 67282d32
     }
 }